include_directories(${PROJECT_SOURCE_DIR}/include)
include_directories(${PROJECT_SOURCE_DIR}/plugins)

if(UA_ENABLE_AMALGAMATION)
    include_directories(${PROJECT_BINARY_DIR}) # contain open62541.h
else()
    add_definitions(-DUA_NO_AMALGAMATION)
endif()

list(APPEND LIBS ${open62541_LIBRARIES} open62541)
if(NOT WIN32)
  list(APPEND LIBS pthread)
  if (NOT APPLE)
    list(APPEND LIBS rt)
  endif()
else()
  list(APPEND LIBS ws2_32)
endif()
if(UA_ENABLE_MULTITHREADING)
  list(APPEND LIBS urcu-cds urcu urcu-common)
endif(UA_ENABLE_MULTITHREADING)

##################
# Example Server #
##################

add_executable(server server.c $<TARGET_OBJECTS:open62541-object>)
target_link_libraries(server ${LIBS})

if(UA_ENABLE_NONSTANDARD_UDP)
  add_executable(server_udp server_udp.c $<TARGET_OBJECTS:open62541-object> ${PROJECT_SOURCE_DIR}/plugins/networklayer_udp.c)
  target_link_libraries(server_udp ${LIBS})
endif()

##################
# Example Client #
##################

add_executable(client client.c $<TARGET_OBJECTS:open62541-object>)
target_link_libraries(client ${LIBS})

####################
# Feature Examples #
####################

add_executable(server_variable server_variable.c $<TARGET_OBJECTS:open62541-object>)
target_link_libraries(server_variable ${LIBS})

add_executable(server_mainloop server_mainloop.c $<TARGET_OBJECTS:open62541-object>)
target_link_libraries(server_mainloop ${LIBS})

add_executable(server_datasource server_datasource.c $<TARGET_OBJECTS:open62541-object>)
target_link_libraries(server_datasource ${LIBS})

add_executable(server_firstSteps server_firstSteps.c $<TARGET_OBJECTS:open62541-object>)
target_link_libraries(server_firstSteps ${LIBS})

add_executable(server_repeated_job server_repeated_job.c $<TARGET_OBJECTS:open62541-object>)
target_link_libraries(server_repeated_job ${LIBS})

add_executable(server_readspeed server_readspeed.c $<TARGET_OBJECTS:open62541-object>)
target_include_directories(server_readspeed PRIVATE ${PROJECT_SOURCE_DIR}/src ${PROJECT_SOURCE_DIR}/deps) # needs an internal header
target_link_libraries(server_readspeed ${LIBS})

if(UA_ENABLE_METHODCALLS)
  add_executable(server_method server_method.c $<TARGET_OBJECTS:open62541-object>)
  target_link_libraries(server_method ${LIBS})
endif()

<<<<<<< HEAD
if(UA_ENABLE_DISCOVERY)

    add_executable(discovery_server_discovery discovery/server_discovery.c)
    target_link_libraries(discovery_server_discovery ${LIBS})

    add_executable(discovery_server_register discovery/server_register.c)
    target_link_libraries(discovery_server_register ${LIBS})

    add_executable(discovery_client_find_servers discovery/client_find_servers.c)
    target_link_libraries(discovery_client_find_servers ${LIBS})
endif()

if(UA_BUILD_EXAMPLES_NODESET_COMPILER)
  add_executable(server_nodeset server_nodeset.c ${PROJECT_BINARY_DIR}/src_generated/nodeset.c $<TARGET_OBJECTS:open62541-object>)
  target_link_libraries(server_nodeset ${LIBS})
  target_include_directories(server_nodeset PRIVATE ${PROJECT_SOURCE_DIR}/src ${PROJECT_SOURCE_DIR}/deps) # needs an internal header
endif()

add_executable(client_firstSteps client_firstSteps.c $<TARGET_OBJECTS:open62541-object>)
target_link_libraries(client_firstSteps ${LIBS})
=======
if(UA_BUILD_SELFSIGNED_CERTIFICATE)
  find_package(OpenSSL REQUIRED)
  add_custom_command(OUTPUT server_cert.der ca.crt
                     COMMAND ${PYTHON_EXECUTABLE} ${PROJECT_SOURCE_DIR}/tools/certs/create_self-signed.py ${CMAKE_CURRENT_BINARY_DIR}
                     DEPENDS ${PROJECT_SOURCE_DIR}/tools/certs/create_self-signed.py
                             ${PROJECT_SOURCE_DIR}/tools/certs/localhost.cnf)
                             
  add_custom_target(selfsigned ALL DEPENDS server_cert.der ca.crt)

  add_executable(server_certificate server_certificate.c $<TARGET_OBJECTS:open62541-object> server_cert.der ca.crt)
  target_link_libraries(server_certificate ${LIBS})
endif()

add_executable(server_readspeed server_readspeed.c $<TARGET_OBJECTS:open62541-object>)
target_include_directories(server_readspeed PRIVATE ${PROJECT_SOURCE_DIR}/src ${PROJECT_SOURCE_DIR}/deps) # needs an internal header
target_link_libraries(server_readspeed ${LIBS})
>>>>>>> 7a39748e
<|MERGE_RESOLUTION|>--- conflicted
+++ resolved
@@ -67,7 +67,19 @@
   target_link_libraries(server_method ${LIBS})
 endif()
 
-<<<<<<< HEAD
+if(UA_BUILD_SELFSIGNED_CERTIFICATE)
+  find_package(OpenSSL REQUIRED)
+  add_custom_command(OUTPUT server_cert.der ca.crt
+                     COMMAND ${PYTHON_EXECUTABLE} ${PROJECT_SOURCE_DIR}/tools/certs/create_self-signed.py ${CMAKE_CURRENT_BINARY_DIR}
+                     DEPENDS ${PROJECT_SOURCE_DIR}/tools/certs/create_self-signed.py
+                             ${PROJECT_SOURCE_DIR}/tools/certs/localhost.cnf)
+
+  add_custom_target(selfsigned ALL DEPENDS server_cert.der ca.crt)
+
+  add_executable(server_certificate server_certificate.c $<TARGET_OBJECTS:open62541-object> server_cert.der ca.crt)
+  target_link_libraries(server_certificate ${LIBS})
+endif()
+
 if(UA_ENABLE_DISCOVERY)
 
     add_executable(discovery_server_discovery discovery/server_discovery.c)
@@ -87,22 +99,4 @@
 endif()
 
 add_executable(client_firstSteps client_firstSteps.c $<TARGET_OBJECTS:open62541-object>)
-target_link_libraries(client_firstSteps ${LIBS})
-=======
-if(UA_BUILD_SELFSIGNED_CERTIFICATE)
-  find_package(OpenSSL REQUIRED)
-  add_custom_command(OUTPUT server_cert.der ca.crt
-                     COMMAND ${PYTHON_EXECUTABLE} ${PROJECT_SOURCE_DIR}/tools/certs/create_self-signed.py ${CMAKE_CURRENT_BINARY_DIR}
-                     DEPENDS ${PROJECT_SOURCE_DIR}/tools/certs/create_self-signed.py
-                             ${PROJECT_SOURCE_DIR}/tools/certs/localhost.cnf)
-                             
-  add_custom_target(selfsigned ALL DEPENDS server_cert.der ca.crt)
-
-  add_executable(server_certificate server_certificate.c $<TARGET_OBJECTS:open62541-object> server_cert.der ca.crt)
-  target_link_libraries(server_certificate ${LIBS})
-endif()
-
-add_executable(server_readspeed server_readspeed.c $<TARGET_OBJECTS:open62541-object>)
-target_include_directories(server_readspeed PRIVATE ${PROJECT_SOURCE_DIR}/src ${PROJECT_SOURCE_DIR}/deps) # needs an internal header
-target_link_libraries(server_readspeed ${LIBS})
->>>>>>> 7a39748e
+target_link_libraries(client_firstSteps ${LIBS})