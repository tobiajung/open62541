/*
 * This work is licensed under a Creative Commons CCZero 1.0 Universal License.
 * See http://creativecommons.org/publicdomain/zero/1.0/ for more information.
 */

#include <signal.h>
#include <stdlib.h>

#ifdef UA_NO_AMALGAMATION
# include "ua_types.h"
# include "ua_server.h"
# include "logger_stdout.h"
# include "networklayer_tcp.h"
#else
# include "open62541.h"
#endif

UA_Boolean running = UA_TRUE;
UA_Logger logger;

<<<<<<< HEAD
static UA_StatusCode helloWorldMethod(const UA_NodeId objectId, const UA_Variant *input, UA_Variant *output, void *handle) {
    UA_String *inputStr = (UA_String*)input->data;
    UA_String tmp = UA_STRING_ALLOC("Hello ");
    if(inputStr->length > 0) {
        tmp.data = realloc(tmp.data, tmp.length + inputStr->length);
        memcpy(&tmp.data[tmp.length], inputStr->data, inputStr->length);
        tmp.length += inputStr->length;
    }
    UA_Variant_setScalarCopy(output, &tmp, &UA_TYPES[UA_TYPES_STRING]);
    UA_String_deleteMembers(&tmp);
    UA_LOG_INFO(logger, UA_LOGCATEGORY_SERVER, "Hello World was called");
    return UA_STATUSCODE_GOOD;
} 
=======
static UA_StatusCode helloWorldMethod(const UA_NodeId objectId,
		const UA_Variant *input, UA_Variant *output) {
	UA_String *inputStr = (UA_String*) input->data;
	UA_String tmp = UA_STRING_ALLOC("Hello ");
	if (inputStr->length > 0) {
		tmp.data = realloc(tmp.data, tmp.length + inputStr->length);
		memcpy(&tmp.data[tmp.length], inputStr->data, inputStr->length);
		tmp.length += inputStr->length;
	}
	UA_Variant_setScalarCopy(output, &tmp, &UA_TYPES[UA_TYPES_STRING]);
	UA_String_deleteMembers(&tmp);
	UA_LOG_INFO(logger, UA_LOGCATEGORY_SERVER, "Hello World was called");
	return UA_STATUSCODE_GOOD;
}

static UA_StatusCode IncInt32ArrayValues(const UA_NodeId objectId,
		const UA_Variant *input, UA_Variant *output) {


	UA_Variant_setArrayCopy(output,input->data,5,&UA_TYPES[UA_TYPES_INT32]);
	for(int i = 0; i< input->arrayLength; i++){
		((UA_Int32*)output->data)[i] = ((UA_Int32*)input->data)[i] + 2;
	}

	return UA_STATUSCODE_GOOD;
}

>>>>>>> f3379eaa

static void stopHandler(int sign) {
    UA_LOG_INFO(logger, UA_LOGCATEGORY_SERVER, "received ctrl-c");
    running = 0;
}
int main(int argc, char** argv) {
	signal(SIGINT, stopHandler); /* catches ctrl-c */

	/* initialize the server */
	UA_Server *server = UA_Server_new(UA_ServerConfig_standard);
	logger = Logger_Stdout_new();
	UA_Server_setLogger(server, logger);
	UA_Server_addNetworkLayer(server,
			ServerNetworkLayerTCP_new(UA_ConnectionConfig_standard, 16664));


	 /* add the method node with the callback */
	 UA_Argument inputArguments;
	 UA_Argument_init(&inputArguments);
	 inputArguments.arrayDimensionsSize = -1;
	 inputArguments.arrayDimensions = NULL;
	 inputArguments.dataType = UA_TYPES[UA_TYPES_STRING].typeId;
	 inputArguments.description = UA_LOCALIZEDTEXT("en_US", "A String");
	 inputArguments.name = UA_STRING("MyInput");
	 inputArguments.valueRank = -1;

	 UA_Argument outputArguments;
	 UA_Argument_init(&outputArguments);
	 outputArguments.arrayDimensionsSize = -1;
	 outputArguments.arrayDimensions = NULL;
	 outputArguments.dataType = UA_TYPES[UA_TYPES_STRING].typeId;
	 outputArguments.description = UA_LOCALIZEDTEXT("en_US", "A String");
	 outputArguments.name = UA_STRING("MyOutput");
	 outputArguments.valueRank = -1;
	 UA_NodeId createdNodeId;
	 UA_Server_addObjectNode(server,UA_QUALIFIEDNAME(1, "hello world object node"),UA_NODEID_NUMERIC(1,31415),
	 UA_NODEID_NUMERIC(0, UA_NS0ID_OBJECTSFOLDER),UA_NODEID_NUMERIC(0, UA_NS0ID_ORGANIZES),
	 UA_NODEID_NUMERIC(0,UA_NS0ID_OBJECTNODE),&createdNodeId);

	 UA_Server_addMethodNode(server, UA_QUALIFIEDNAME(1, "hello world"), UA_NODEID_NUMERIC(1,62541),
	 UA_EXPANDEDNODEID_NUMERIC(1, 31415), UA_NODEID_NUMERIC(0, UA_NS0ID_HASCOMPONENT),
	 &helloWorldMethod, 1, &inputArguments, 1, &outputArguments, NULL);

	 /* add another method node: output argument as 1d Int32 array*/
	// define input arguments
	UA_Argument_init(&inputArguments);
	inputArguments.arrayDimensionsSize = 1;
	UA_UInt32 * pInputDimensions = UA_UInt32_new();
	pInputDimensions[0] = 5;
	inputArguments.arrayDimensions = pInputDimensions;
	inputArguments.dataType = UA_TYPES[UA_TYPES_INT32].typeId;
	inputArguments.description = UA_LOCALIZEDTEXT("en_US",
			"input an array with 5 elements, type int32");
	inputArguments.name = UA_STRING("int32 value");
	inputArguments.valueRank = 1;

	// define output arguments
	UA_Argument_init(&outputArguments);
	outputArguments.arrayDimensionsSize = 1;
	UA_UInt32 * pOutputDimensions = UA_UInt32_new();
	pOutputDimensions[0] = 5;
	outputArguments.arrayDimensions = pOutputDimensions;
	outputArguments.dataType = UA_TYPES[UA_TYPES_INT32].typeId;
	outputArguments.description = UA_LOCALIZEDTEXT("en_US",
			"increment each array index");
	outputArguments.name = UA_STRING(
			"output is the array, each index is incremented");
	outputArguments.valueRank = 1;

	UA_Server_addMethodNode(server, UA_QUALIFIEDNAME(1, "IncInt32ArrayValues"),
			UA_NODEID_STRING(1, "IncInt32ArrayValues"),
			UA_EXPANDEDNODEID_NUMERIC(0, UA_NS0ID_OBJECTSFOLDER),
			UA_NODEID_NUMERIC(0, UA_NS0ID_HASCOMPONENT), &IncInt32ArrayValues,
			1, &inputArguments, 1, &outputArguments, NULL);

	/* start server */
	UA_StatusCode retval = UA_Server_run(server, 1, &running); //blocks until running=false

	/* ctrl-c received -> clean up */

        
<<<<<<< HEAD
    UA_Server_addMethodNode(server, UA_NODEID_NUMERIC(1,62541), UA_QUALIFIEDNAME(1, "hello world"), 
                            UA_LOCALIZEDTEXT("en_US","Hello World"), UA_LOCALIZEDTEXT("en_US","Say `Hello World`"),
                            UA_NODEID_NUMERIC(0, UA_NS0ID_OBJECTSFOLDER), UA_NODEID_NUMERIC(0, UA_NS0ID_ORGANIZES),
                            0, 0, &helloWorldMethod, NULL, 1, &inputArguments, 1, &outputArguments, NULL);
=======
    UA_UInt32_delete(pInputDimensions);
    UA_UInt32_delete(pOutputDimensions);
	UA_Server_delete(server);
>>>>>>> f3379eaa

	return retval;
}

<|MERGE_RESOLUTION|>--- conflicted
+++ resolved
@@ -18,38 +18,22 @@
 UA_Boolean running = UA_TRUE;
 UA_Logger logger;
 
-<<<<<<< HEAD
 static UA_StatusCode helloWorldMethod(const UA_NodeId objectId, const UA_Variant *input, UA_Variant *output, void *handle) {
-    UA_String *inputStr = (UA_String*)input->data;
-    UA_String tmp = UA_STRING_ALLOC("Hello ");
-    if(inputStr->length > 0) {
-        tmp.data = realloc(tmp.data, tmp.length + inputStr->length);
-        memcpy(&tmp.data[tmp.length], inputStr->data, inputStr->length);
-        tmp.length += inputStr->length;
-    }
-    UA_Variant_setScalarCopy(output, &tmp, &UA_TYPES[UA_TYPES_STRING]);
-    UA_String_deleteMembers(&tmp);
-    UA_LOG_INFO(logger, UA_LOGCATEGORY_SERVER, "Hello World was called");
-    return UA_STATUSCODE_GOOD;
+        UA_String *inputStr = (UA_String*)input->data;
+        UA_String tmp = UA_STRING_ALLOC("Hello ");
+        if(inputStr->length > 0) {
+            tmp.data = realloc(tmp.data, tmp.length + inputStr->length);
+            memcpy(&tmp.data[tmp.length], inputStr->data, inputStr->length);
+            tmp.length += inputStr->length;
+        }
+        UA_Variant_setScalarCopy(output, &tmp, &UA_TYPES[UA_TYPES_STRING]);
+        UA_String_deleteMembers(&tmp);
+        UA_LOG_INFO(logger, UA_LOGCATEGORY_SERVER, "Hello World was called");
+        return UA_STATUSCODE_GOOD;
 } 
-=======
-static UA_StatusCode helloWorldMethod(const UA_NodeId objectId,
-		const UA_Variant *input, UA_Variant *output) {
-	UA_String *inputStr = (UA_String*) input->data;
-	UA_String tmp = UA_STRING_ALLOC("Hello ");
-	if (inputStr->length > 0) {
-		tmp.data = realloc(tmp.data, tmp.length + inputStr->length);
-		memcpy(&tmp.data[tmp.length], inputStr->data, inputStr->length);
-		tmp.length += inputStr->length;
-	}
-	UA_Variant_setScalarCopy(output, &tmp, &UA_TYPES[UA_TYPES_STRING]);
-	UA_String_deleteMembers(&tmp);
-	UA_LOG_INFO(logger, UA_LOGCATEGORY_SERVER, "Hello World was called");
-	return UA_STATUSCODE_GOOD;
-}
 
 static UA_StatusCode IncInt32ArrayValues(const UA_NodeId objectId,
-		const UA_Variant *input, UA_Variant *output) {
+                                         const UA_Variant *input, UA_Variant *output, void *handle) {
 
 
 	UA_Variant_setArrayCopy(output,input->data,5,&UA_TYPES[UA_TYPES_INT32]);
@@ -60,99 +44,82 @@
 	return UA_STATUSCODE_GOOD;
 }
 
->>>>>>> f3379eaa
-
 static void stopHandler(int sign) {
     UA_LOG_INFO(logger, UA_LOGCATEGORY_SERVER, "received ctrl-c");
     running = 0;
 }
 int main(int argc, char** argv) {
-	signal(SIGINT, stopHandler); /* catches ctrl-c */
+    signal(SIGINT, stopHandler); /* catches ctrl-c */
 
-	/* initialize the server */
-	UA_Server *server = UA_Server_new(UA_ServerConfig_standard);
-	logger = Logger_Stdout_new();
-	UA_Server_setLogger(server, logger);
-	UA_Server_addNetworkLayer(server,
-			ServerNetworkLayerTCP_new(UA_ConnectionConfig_standard, 16664));
+    /* initialize the server */
+    UA_Server *server = UA_Server_new(UA_ServerConfig_standard);
+    logger = Logger_Stdout_new();
+    UA_Server_setLogger(server, logger);
+    UA_Server_addNetworkLayer(server, ServerNetworkLayerTCP_new(UA_ConnectionConfig_standard, 16664));
 
+    /* add the method node with the callback */
+    UA_Argument inputArguments;
+    UA_Argument_init(&inputArguments);
+    inputArguments.arrayDimensionsSize = -1;
+    inputArguments.arrayDimensions = NULL;
+    inputArguments.dataType = UA_TYPES[UA_TYPES_STRING].typeId;
+    inputArguments.description = UA_LOCALIZEDTEXT("en_US", "A String");
+    inputArguments.name = UA_STRING("MyInput");
+    inputArguments.valueRank = -1;
 
-	 /* add the method node with the callback */
-	 UA_Argument inputArguments;
-	 UA_Argument_init(&inputArguments);
-	 inputArguments.arrayDimensionsSize = -1;
-	 inputArguments.arrayDimensions = NULL;
-	 inputArguments.dataType = UA_TYPES[UA_TYPES_STRING].typeId;
-	 inputArguments.description = UA_LOCALIZEDTEXT("en_US", "A String");
-	 inputArguments.name = UA_STRING("MyInput");
-	 inputArguments.valueRank = -1;
-
-	 UA_Argument outputArguments;
-	 UA_Argument_init(&outputArguments);
-	 outputArguments.arrayDimensionsSize = -1;
-	 outputArguments.arrayDimensions = NULL;
-	 outputArguments.dataType = UA_TYPES[UA_TYPES_STRING].typeId;
-	 outputArguments.description = UA_LOCALIZEDTEXT("en_US", "A String");
-	 outputArguments.name = UA_STRING("MyOutput");
-	 outputArguments.valueRank = -1;
-	 UA_NodeId createdNodeId;
-	 UA_Server_addObjectNode(server,UA_QUALIFIEDNAME(1, "hello world object node"),UA_NODEID_NUMERIC(1,31415),
-	 UA_NODEID_NUMERIC(0, UA_NS0ID_OBJECTSFOLDER),UA_NODEID_NUMERIC(0, UA_NS0ID_ORGANIZES),
-	 UA_NODEID_NUMERIC(0,UA_NS0ID_OBJECTNODE),&createdNodeId);
-
-	 UA_Server_addMethodNode(server, UA_QUALIFIEDNAME(1, "hello world"), UA_NODEID_NUMERIC(1,62541),
-	 UA_EXPANDEDNODEID_NUMERIC(1, 31415), UA_NODEID_NUMERIC(0, UA_NS0ID_HASCOMPONENT),
-	 &helloWorldMethod, 1, &inputArguments, 1, &outputArguments, NULL);
-
-	 /* add another method node: output argument as 1d Int32 array*/
-	// define input arguments
-	UA_Argument_init(&inputArguments);
-	inputArguments.arrayDimensionsSize = 1;
-	UA_UInt32 * pInputDimensions = UA_UInt32_new();
-	pInputDimensions[0] = 5;
-	inputArguments.arrayDimensions = pInputDimensions;
-	inputArguments.dataType = UA_TYPES[UA_TYPES_INT32].typeId;
-	inputArguments.description = UA_LOCALIZEDTEXT("en_US",
-			"input an array with 5 elements, type int32");
-	inputArguments.name = UA_STRING("int32 value");
-	inputArguments.valueRank = 1;
-
-	// define output arguments
-	UA_Argument_init(&outputArguments);
-	outputArguments.arrayDimensionsSize = 1;
-	UA_UInt32 * pOutputDimensions = UA_UInt32_new();
-	pOutputDimensions[0] = 5;
-	outputArguments.arrayDimensions = pOutputDimensions;
-	outputArguments.dataType = UA_TYPES[UA_TYPES_INT32].typeId;
-	outputArguments.description = UA_LOCALIZEDTEXT("en_US",
-			"increment each array index");
-	outputArguments.name = UA_STRING(
-			"output is the array, each index is incremented");
-	outputArguments.valueRank = 1;
-
-	UA_Server_addMethodNode(server, UA_QUALIFIEDNAME(1, "IncInt32ArrayValues"),
-			UA_NODEID_STRING(1, "IncInt32ArrayValues"),
-			UA_EXPANDEDNODEID_NUMERIC(0, UA_NS0ID_OBJECTSFOLDER),
-			UA_NODEID_NUMERIC(0, UA_NS0ID_HASCOMPONENT), &IncInt32ArrayValues,
-			1, &inputArguments, 1, &outputArguments, NULL);
-
-	/* start server */
-	UA_StatusCode retval = UA_Server_run(server, 1, &running); //blocks until running=false
-
-	/* ctrl-c received -> clean up */
-
+    UA_Argument outputArguments;
+    UA_Argument_init(&outputArguments);
+    outputArguments.arrayDimensionsSize = -1;
+    outputArguments.arrayDimensions = NULL;
+    outputArguments.dataType = UA_TYPES[UA_TYPES_STRING].typeId;
+    outputArguments.description = UA_LOCALIZEDTEXT("en_US", "A String");
+    outputArguments.name = UA_STRING("MyOutput");
+    outputArguments.valueRank = -1;
         
-<<<<<<< HEAD
     UA_Server_addMethodNode(server, UA_NODEID_NUMERIC(1,62541), UA_QUALIFIEDNAME(1, "hello world"), 
                             UA_LOCALIZEDTEXT("en_US","Hello World"), UA_LOCALIZEDTEXT("en_US","Say `Hello World`"),
                             UA_NODEID_NUMERIC(0, UA_NS0ID_OBJECTSFOLDER), UA_NODEID_NUMERIC(0, UA_NS0ID_ORGANIZES),
                             0, 0, &helloWorldMethod, NULL, 1, &inputArguments, 1, &outputArguments, NULL);
-=======
+
+    /* add another method node: output argument as 1d Int32 array*/
+    // define input arguments
+    UA_Argument_init(&inputArguments);
+    inputArguments.arrayDimensionsSize = 1;
+    UA_UInt32 * pInputDimensions = UA_UInt32_new();
+    pInputDimensions[0] = 5;
+    inputArguments.arrayDimensions = pInputDimensions;
+    inputArguments.dataType = UA_TYPES[UA_TYPES_INT32].typeId;
+    inputArguments.description = UA_LOCALIZEDTEXT("en_US",
+                    "input an array with 5 elements, type int32");
+    inputArguments.name = UA_STRING("int32 value");
+    inputArguments.valueRank = 1;
+
+    // define output arguments
+    UA_Argument_init(&outputArguments);
+    outputArguments.arrayDimensionsSize = 1;
+    UA_UInt32 * pOutputDimensions = UA_UInt32_new();
+    pOutputDimensions[0] = 5;
+    outputArguments.arrayDimensions = pOutputDimensions;
+    outputArguments.dataType = UA_TYPES[UA_TYPES_INT32].typeId;
+    outputArguments.description = UA_LOCALIZEDTEXT("en_US",
+                    "increment each array index");
+    outputArguments.name = UA_STRING(
+                    "output is the array, each index is incremented");
+    outputArguments.valueRank = 1;
+
+    UA_Server_addMethodNode(server, UA_NODEID_STRING(1, "IncInt32ArrayValues"), UA_QUALIFIEDNAME(1, "IncInt32ArrayValues"),
+                            UA_LOCALIZEDTEXT("en_US","1dArrayExample"), UA_LOCALIZEDTEXT("en_US","1dArrayExample"),
+                            UA_NODEID_NUMERIC(0, UA_NS0ID_OBJECTSFOLDER), UA_NODEID_NUMERIC(0, UA_NS0ID_HASCOMPONENT), 
+                            0, 0, &IncInt32ArrayValues, NULL, 1, &inputArguments, 1, &outputArguments, NULL);
+
+    /* start server */
+    UA_StatusCode retval = UA_Server_run(server, 1, &running); //blocks until running=false
+
+        /* ctrl-c received -> clean up */
     UA_UInt32_delete(pInputDimensions);
     UA_UInt32_delete(pOutputDimensions);
-	UA_Server_delete(server);
->>>>>>> f3379eaa
+    UA_Server_delete(server);
 
-	return retval;
+    return retval;
 }
 
