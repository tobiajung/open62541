--- conflicted
+++ resolved
@@ -99,28 +99,33 @@
 static UA_StatusCode getVariableNodeValue(const UA_VariableNode *vn, const UA_TimestampsToReturn timestamps,
                                           const UA_ReadValueId *id, UA_DataValue *v) {
     UA_NumericRange range;
+    UA_NumericRange *rangeptr = UA_NULL;
     UA_StatusCode retval = UA_STATUSCODE_GOOD;
-    UA_Boolean hasRange = UA_FALSE;
     if(id->indexRange.length > 0) {
         retval = parse_numericrange(id->indexRange, &range);
         if(retval != UA_STATUSCODE_GOOD)
             return retval;
-        hasRange = UA_TRUE;
+        rangeptr = &range;
     }
 
     if(vn->valueSource == UA_VALUESOURCE_VARIANT) {
-        if(hasRange)
+        if(vn->value.variant.callback.onRead)
+            vn->value.variant.callback.onRead(vn->value.variant.callback.handle, vn->nodeId,
+                                              &v->value, rangeptr);
+        if(rangeptr)
             retval = UA_Variant_copyRange(&vn->value.variant, &v->value, range);
         else
             retval = UA_Variant_copy(&vn->value.variant, &v->value);
+        if(retval == UA_STATUSCODE_GOOD)
+            handleSourceTimestamps(timestamps, v);
     } else {
         UA_Boolean sourceTimeStamp = (timestamps == UA_TIMESTAMPSTORETURN_SOURCE ||
                                       timestamps == UA_TIMESTAMPSTORETURN_BOTH);
         retval = vn->value.dataSource.read(vn->value.dataSource.handle, vn->nodeId,
-                                            sourceTimeStamp, &range, v);
-    }
-
-    if(hasRange)
+                                           sourceTimeStamp, &rangeptr, v);
+    }
+
+    if(rangeptr)
         UA_free(range.dimensions);
     return retval;
 }
@@ -243,71 +248,11 @@
         break;
     case UA_ATTRIBUTEID_VALUE:
         CHECK_NODECLASS(UA_NODECLASS_VARIABLE | UA_NODECLASS_VARIABLETYPE);
-<<<<<<< HEAD
         retval = getVariableNodeValue((const UA_VariableNode*)node, timestamps, id, v);
-=======
-        {
-        	if(node->nodeClass != UA_NODECLASS_VARIABLE) {
-    			v->hasValue = UA_FALSE;
-    			handleSourceTimestamps(timestamps, v);
-            }
-
-            UA_NumericRange range;
-            UA_NumericRange *rangeptr = UA_NULL;
-            if(id->indexRange.length > 0) {
-                retval = parse_numericrange(id->indexRange, &range);
-                if(retval != UA_STATUSCODE_GOOD)
-                    break;
-                rangeptr = &range;
-            }
-
-            const UA_VariableNode *vn = (const UA_VariableNode*)node;
-
-            if(vn->valueSource == UA_VALUESOURCE_VARIANT) {
-                if(rangeptr)
-                    retval |= UA_Variant_copyRange(&vn->value.variant.value, &v->value, range);
-                else
-                    retval |= UA_Variant_copy(&vn->value.variant.value, &v->value);
-                if(retval == UA_STATUSCODE_GOOD) {
-                    v->hasValue = UA_TRUE;
-                    handleSourceTimestamps(timestamps, v);
-                }
-                if(vn->value.variant.callback.onRead)
-                    vn->value.variant.callback.onRead(vn->value.variant.callback.handle, vn->nodeId, &v->value, rangeptr);
-            } else {
-                UA_Boolean sourceTimeStamp = (timestamps == UA_TIMESTAMPSTORETURN_SOURCE || timestamps == UA_TIMESTAMPSTORETURN_BOTH);
-                retval |= vn->value.dataSource.read(vn->value.dataSource.handle, vn->nodeId, sourceTimeStamp, rangeptr, v);
-            }
-
-            if(rangeptr)
-                UA_free(range.dimensions);
-        }
->>>>>>> 29e69d98
         break;
     case UA_ATTRIBUTEID_DATATYPE:
 		CHECK_NODECLASS(UA_NODECLASS_VARIABLE | UA_NODECLASS_VARIABLETYPE);
-<<<<<<< HEAD
         retval = getVariableNodeDataType((const UA_VariableNode*)node, v);
-=======
-        const UA_VariableNode *vn = (const UA_VariableNode*)node;
-        if(vn->valueSource == UA_VALUESOURCE_VARIANT){
-            retval = UA_Variant_setScalarCopy(&v->value, &vn->value.variant.value.type->typeId, &UA_TYPES[UA_TYPES_NODEID]);
-            if(vn->value.variant.callback.onRead)
-                vn->value.variant.callback.onRead(vn->value.variant.callback.handle, vn->nodeId, &vn->value.variant.value, UA_NULL);
-        } else {
-            UA_DataValue val;
-            UA_DataValue_init(&val);
-            retval = vn->value.dataSource.read(vn->value.dataSource.handle, vn->nodeId, UA_FALSE, UA_NULL, &val);
-            if(retval != UA_STATUSCODE_GOOD)
-                break;
-            retval = UA_Variant_setScalarCopy(&v->value, &val.value.type->typeId, &UA_TYPES[UA_TYPES_NODEID]);
-            UA_DataValue_deleteMembers(&val);
-        }
-
-        if(retval == UA_STATUSCODE_GOOD)
-            v->hasValue = UA_TRUE;
-        }
->>>>>>> 29e69d98
         break;
     case UA_ATTRIBUTEID_VALUERANK:
         CHECK_NODECLASS(UA_NODECLASS_VARIABLE | UA_NODECLASS_VARIABLETYPE);
@@ -316,26 +261,7 @@
         break;
     case UA_ATTRIBUTEID_ARRAYDIMENSIONS:
         CHECK_NODECLASS(UA_NODECLASS_VARIABLE | UA_NODECLASS_VARIABLETYPE);
-<<<<<<< HEAD
         retval = getVariableNodeArrayDimensions((const UA_VariableNode*)node, v);
-=======
-        {
-            const UA_VariableNode *vn = (const UA_VariableNode *)node;
-            if(vn->valueSource == UA_VALUESOURCE_VARIANT) {
-                retval = UA_Variant_setArrayCopy(&v->value, vn->value.variant.value.arrayDimensions, vn->value.variant.value.arrayDimensionsSize, &UA_TYPES[UA_TYPES_INT32]);
-                if(retval == UA_STATUSCODE_GOOD)
-                    v->hasValue = UA_TRUE;
-            } else {
-                UA_DataValue val;
-                UA_DataValue_init(&val);
-                retval |= vn->value.dataSource.read(vn->value.dataSource.handle, node->nodeId, UA_FALSE, UA_NULL, &val);
-                if(retval != UA_STATUSCODE_GOOD)
-                    break;
-                retval = UA_Variant_setArrayCopy(&v->value, val.value.arrayDimensions, val.value.arrayDimensionsSize, &UA_TYPES[UA_TYPES_INT32]);
-                UA_DataValue_deleteMembers(&val);
-            }
-        }
->>>>>>> 29e69d98
         break;
     case UA_ATTRIBUTEID_ACCESSLEVEL:
         CHECK_NODECLASS(UA_NODECLASS_VARIABLE);
@@ -487,7 +413,6 @@
         break;                                                          \
     }
 
-<<<<<<< HEAD
 #define CHECK_NODECLASS_WRITE(CLASS)                                    \
     if((copy->nodeClass & (CLASS)) == 0) {                              \
         retval = UA_STATUSCODE_BADNODECLASSINVALID;                     \
@@ -526,93 +451,15 @@
     UA_assert(node->valueSource == UA_VALUESOURCE_VARIANT);
 
     /* Parse the range */
-    UA_Boolean hasRange = UA_FALSE;
     UA_NumericRange range;
+    UA_NumericRange *rangeptr = UA_NULL;
     UA_StatusCode retval = UA_STATUSCODE_GOOD;
     if(wvalue->indexRange.length > 0) {
         retval = parse_numericrange(wvalue->indexRange, &range);
         if(retval != UA_STATUSCODE_GOOD)
             return retval;
-        hasRange = UA_TRUE;
-    }
-=======
-            /* the relevant members are similar for variables and variabletypes */
-            const UA_VariableNode *vn = (const UA_VariableNode*)node;
-            if(vn->valueSource == UA_VALUESOURCE_DATASOURCE) {
-                if(!vn->value.dataSource.write) {
-                    retval = UA_STATUSCODE_BADWRITENOTSUPPORTED;
-                    goto clean_up_range;
-                }
-                // todo: writing ranges
-                if(hasRange)
-                    retval = vn->value.dataSource.write(vn->value.dataSource.handle, wvalue->nodeId, &wvalue->value.value, &range);
-                else
-                    retval = vn->value.dataSource.write(vn->value.dataSource.handle, wvalue->nodeId, &wvalue->value.value, UA_NULL);
-                done = UA_TRUE;
-                goto clean_up_range;
-            }
-            const UA_Variant *oldV = &vn->value.variant.value;
-
-            /* the nodeid on the wire may be != the nodeid in the node: opaque types, enums and bytestrings */
-            if(!UA_NodeId_equal(&oldV->type->typeId, &wvalue->value.value.type->typeId)) {
-                if(oldV->type->namespaceZero && wvalue->value.value.type->namespaceZero &&
-                   oldV->type->typeIndex == wvalue->value.value.type->typeIndex)
-                    /* An enum was sent as an int32, or an opaque type as a bytestring. This is
-                       detected with the typeIndex indicated the "true" datatype. */
-
-                    wvalue->value.value.type = oldV->type;
-                else if(oldV->type == &UA_TYPES[UA_TYPES_BYTE] && !UA_Variant_isScalar(oldV) &&
-                        wvalue->value.value.type == &UA_TYPES[UA_TYPES_BYTESTRING] &&
-                        UA_Variant_isScalar(&wvalue->value.value)) {
-                    /* a string is written to a byte array */
-                    UA_ByteString *str = (UA_ByteString*) wvalue->value.value.data;
-                    wvalue->value.value.arrayLength = str->length;
-                    wvalue->value.value.data = str->data;
-                    wvalue->value.value.type = &UA_TYPES[UA_TYPES_BYTE];
-                    UA_free(str);
-                } else {
-                    retval = UA_STATUSCODE_BADTYPEMISMATCH;
-                    goto clean_up_range;
-                }
-            }
-
-            /* copy the node */
-            UA_VariableNode *newVn = (node->nodeClass == UA_NODECLASS_VARIABLE) ?
-                UA_VariableNode_new() : (UA_VariableNode*)UA_VariableTypeNode_new();
-            if(!newVn) {
-                retval = UA_STATUSCODE_BADOUTOFMEMORY;
-                goto clean_up_range;
-            }
-            retval = (node->nodeClass == UA_NODECLASS_VARIABLE) ? UA_VariableNode_copy(vn, newVn) : 
-                UA_VariableTypeNode_copy((const UA_VariableTypeNode*)vn, (UA_VariableTypeNode*)newVn);
-            if(retval != UA_STATUSCODE_GOOD)
-                goto clean_up;
-                
-            /* insert the new value */
-            if(hasRange)
-                retval = UA_Variant_setRangeCopy(&newVn->value.variant.value, wvalue->value.value.data,
-                                                 wvalue->value.value.arrayLength, range);
-            else {
-                UA_Variant_deleteMembers(&newVn->value.variant.value);
-                retval = UA_Variant_copy(&wvalue->value.value, &newVn->value.variant.value);
-            }
-
-            if(retval == UA_STATUSCODE_GOOD && UA_NodeStore_replace(server->nodestore, node,
-                                                   (UA_Node*)newVn, UA_NULL) == UA_STATUSCODE_GOOD) {
-                //trigger onWrite
-                if(vn->value.variant.callback.onWrite){
-                    if(hasRange)
-                        vn->value.variant.callback.onWrite(vn->value.variant.callback.handle,
-                                                           wvalue->nodeId, &wvalue->value.value, &range);
-                    else
-                        vn->value.variant.callback.onWrite(vn->value.variant.callback.handle,
-                                                           wvalue->nodeId, &wvalue->value.value, UA_NULL);
-                }
-
-                done = UA_TRUE;
-                goto clean_up_range;
-            }
->>>>>>> 29e69d98
+        rangeptr = &range;
+    }
 
     /* The nodeid on the wire may be != the nodeid in the node: opaque types, enums and bytestrings.
        nodeV contains the correct type definition. */
@@ -635,13 +482,13 @@
             newV->data = str->data;
             newV->type = &UA_TYPES[UA_TYPES_BYTE];
         } else {
-            if(hasRange)
+            if(rangeptr)
                 UA_free(range.dimensions);
             return UA_STATUSCODE_BADTYPEMISMATCH;
         }
     }
     
-    if(!hasRange) {
+    if(!rangeptr) {
         // TODO: Avoid copying the whole node and then delete the old value for multithreading
         UA_Variant_deleteMembers(&node->value.variant);
         node->value.variant = *newV;
@@ -649,8 +496,11 @@
     } else {
         retval = UA_Variant_setRangeCopy(&node->value.variant, newV->data, newV->arrayLength, range);
     }
-
-    if(hasRange)
+    if(node->value.variant.callback.onWrite)
+        node->value.variant.callback.onWrite(node->value.variant.callback.handle, node->nodeId,
+                                             &node->value.variant.value, rangeptr);
+
+    if(rangeptr)
         UA_free(range.dimensions);
     return retval;
 }
@@ -790,9 +640,7 @@
         UA_Node_deleteAnyNodeClass(copy);
         return retval;
     }
-#endif
        
-#ifdef UA_MULTITHREADING
     retval = UA_NodeStore_replace(server->nodestore, orig, copy, UA_NULL);
 	UA_NodeStore_release(orig);
     if(retval != UA_STATUSCODE_GOOD) {
