#ifndef UA_SERVER_INTERNAL_H_
#define UA_SERVER_INTERNAL_H_

#include "ua_util.h"
#include "ua_server.h"
#include "ua_session_manager.h"
#include "ua_securechannel_manager.h"
#include "ua_nodestore.h"

#ifdef ENABLE_SUBSCRIPTIONS
#include "ua_subscription_manager.h"
#endif

#define PRODUCT_URI "http://open62541.org"
#define ANONYMOUS_POLICY "open62541-anonymous-policy"
#define USERNAME_POLICY "open62541-username-policy"

/** Mapping of namespace-id and url to an external nodestore. For namespaces
    that have no mapping defined, the internal nodestore is used by default. */
typedef struct UA_ExternalNamespace {
	UA_UInt16 index;
	UA_String url;
	UA_ExternalNodeStore externalNodeStore;
} UA_ExternalNamespace;

struct UA_Server {
    /* Config */
    UA_ServerConfig config;
    UA_Logger logger;
    UA_UInt32 random_seed;

    /* Meta */
    UA_DateTime startTime;
    UA_DateTime buildDate;
    UA_ApplicationDescription description;
    UA_Int32 endpointDescriptionsSize;
    UA_EndpointDescription *endpointDescriptions;

    /* Communication */
    size_t networkLayersSize;
    UA_ServerNetworkLayer **networkLayers;

    /* Security */
    UA_ByteString serverCertificate;
    UA_SecureChannelManager secureChannelManager;
    UA_SessionManager sessionManager;

    /* Address Space */
    UA_NodeStore *nodestore;
    size_t namespacesSize;
    UA_String *namespaces;
    size_t externalNamespacesSize;
    UA_ExternalNamespace *externalNamespaces;
     
    /* Jobs with a repetition interval */
    LIST_HEAD(RepeatedJobsList, RepeatedJobs) repeatedJobs;
    
#ifdef UA_MULTITHREADING
    /* Dispatch queue head for the worker threads (the tail should not be in the same cache line) */
	struct cds_wfcq_head dispatchQueue_head;

    UA_Boolean *running;
    UA_UInt16 nThreads;
    UA_UInt32 **workerCounters;
    pthread_t *thr;

    struct cds_lfs_stack mainLoopJobs; /* Work that shall be executed only in the main loop and not
                                          by worker threads */
    struct DelayedJobs *delayedJobs;

    pthread_cond_t dispatchQueue_condition; /* so the workers don't spin if the queue is empty */
    /* Dispatch queue tail for the worker threads */
	struct cds_wfcq_tail dispatchQueue_tail;
#endif
};

<<<<<<< HEAD
/* The node is assumed to be "finished", i.e. no instantiation from inheritance is necessary */
void UA_Server_addExistingNode(UA_Server *server, UA_Session *session, UA_Node *node,
                               const UA_NodeId *parentNodeId, const UA_NodeId *referenceTypeId,
                               UA_AddNodesResult *result);
=======
void UA_Server_processBinaryMessage(UA_Server *server, UA_Connection *connection, const UA_ByteString *msg);

UA_AddNodesResult UA_Server_addNodeWithSession(UA_Server *server, UA_Session *session, UA_Node *node,
                                               const UA_ExpandedNodeId parentNodeId,
                                               const UA_NodeId referenceTypeId);
>>>>>>> 80445e73

typedef UA_StatusCode (*UA_EditNodeCallback)(UA_Server *server, UA_Session*, UA_Node*, const void*);

/* Calls callback on the node. In the multithreaded case, the node is copied before and replaced in
   the nodestore. */
UA_StatusCode UA_Server_editNode(UA_Server *server, UA_Session *session, const UA_NodeId *nodeId,
                                 UA_EditNodeCallback callback, const void *data);

void UA_Server_processBinaryMessage(UA_Server *server, UA_Connection *connection, UA_ByteString *msg);

UA_StatusCode UA_Server_addDelayedJob(UA_Server *server, UA_Job job);

void UA_Server_deleteAllRepeatedJobs(UA_Server *server);

#endif /* UA_SERVER_INTERNAL_H_ */<|MERGE_RESOLUTION|>--- conflicted
+++ resolved
@@ -74,18 +74,10 @@
 #endif
 };
 
-<<<<<<< HEAD
 /* The node is assumed to be "finished", i.e. no instantiation from inheritance is necessary */
 void UA_Server_addExistingNode(UA_Server *server, UA_Session *session, UA_Node *node,
                                const UA_NodeId *parentNodeId, const UA_NodeId *referenceTypeId,
                                UA_AddNodesResult *result);
-=======
-void UA_Server_processBinaryMessage(UA_Server *server, UA_Connection *connection, const UA_ByteString *msg);
-
-UA_AddNodesResult UA_Server_addNodeWithSession(UA_Server *server, UA_Session *session, UA_Node *node,
-                                               const UA_ExpandedNodeId parentNodeId,
-                                               const UA_NodeId referenceTypeId);
->>>>>>> 80445e73
 
 typedef UA_StatusCode (*UA_EditNodeCallback)(UA_Server *server, UA_Session*, UA_Node*, const void*);
 
@@ -94,7 +86,7 @@
 UA_StatusCode UA_Server_editNode(UA_Server *server, UA_Session *session, const UA_NodeId *nodeId,
                                  UA_EditNodeCallback callback, const void *data);
 
-void UA_Server_processBinaryMessage(UA_Server *server, UA_Connection *connection, UA_ByteString *msg);
+void UA_Server_processBinaryMessage(UA_Server *server, UA_Connection *connection, const UA_ByteString *msg);
 
 UA_StatusCode UA_Server_addDelayedJob(UA_Server *server, UA_Job job);
 
