--- conflicted
+++ resolved
@@ -61,13 +61,8 @@
     UA_SessionManager_deleteMembers(&server->sessionManager);
     UA_NodeStore_delete(server->nodestore);
     UA_ByteString_deleteMembers(&server->serverCertificate);
-<<<<<<< HEAD
     UA_Array_delete(server->endpointDescriptions, server->endpointDescriptionsSize,
                     &UA_TYPES[UA_TYPES_ENDPOINTDESCRIPTION]);
-    UA_free(server);
-=======
-    UA_Array_delete(server->endpointDescriptions, server->endpointDescriptionsSize, &UA_TYPES[UA_ENDPOINTDESCRIPTION]);
->>>>>>> b15384d5
 #ifdef UA_MULTITHREADING
     pthread_cond_destroy(&server->dispatchQueue_condition); // so the workers don't spin if the queue is empty
     rcu_barrier(); // wait for all scheduled call_rcu work to complete
